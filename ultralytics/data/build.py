# Ultralytics YOLO 🚀, AGPL-3.0 license

import os
import random
from pathlib import Path

import numpy as np
import torch
from PIL import Image
from torch.utils.data import dataloader, distributed

from ultralytics.data.loaders import (LOADERS, LoadImages, LoadPilAndNumpy, LoadScreenshots, LoadStreams, LoadTensor,
                                      SourceTypes, autocast_list)
from ultralytics.data.utils import IMG_FORMATS, VID_FORMATS
from ultralytics.utils import RANK, colorstr
from ultralytics.utils.checks import check_file

from .dataset import YOLODataset
from .utils import PIN_MEMORY


class InfiniteDataLoader(dataloader.DataLoader):
    """
    Dataloader that reuses workers.

    Uses same syntax as vanilla DataLoader.
    """

    def __init__(self, *args, **kwargs):
        """Dataloader that infinitely recycles workers, inherits from DataLoader."""
        super().__init__(*args, **kwargs)
        object.__setattr__(self, 'batch_sampler', _RepeatSampler(self.batch_sampler))
        self.iterator = super().__iter__()

    def __len__(self):
        """Returns the length of the batch sampler's sampler."""
        return len(self.batch_sampler.sampler)

    def __iter__(self):
        """Creates a sampler that repeats indefinitely."""
        for _ in range(len(self)):
            yield next(self.iterator)

    def reset(self):
        """
        Reset iterator.

        This is useful when we want to modify settings of dataset while training.
        """
        self.iterator = self._get_iterator()


class _RepeatSampler:
    """
    Sampler that repeats forever.

    Args:
        sampler (Dataset.sampler): The sampler to repeat.
    """

    def __init__(self, sampler):
        """Initializes an object that repeats a given sampler indefinitely."""
        self.sampler = sampler

    def __iter__(self):
        """Iterates over the 'sampler' and yields its contents."""
        while True:
            yield from iter(self.sampler)


def seed_worker(worker_id):  # noqa
    """Set dataloader worker seed https://pytorch.org/docs/stable/notes/randomness.html#dataloader."""
    worker_seed = torch.initial_seed() % 2 ** 32
    np.random.seed(worker_seed)
    random.seed(worker_seed)


def build_yolo_dataset(cfg, img_path, batch, data, mode='train', rect=False, stride=32):
    """Build YOLO Dataset."""
    return YOLODataset(
        img_path=img_path,
        imgsz=cfg.imgsz,
        batch_size=batch,
        augment=mode == 'train',  # augmentation
        hyp=cfg,  # TODO: probably add a get_hyps_from_cfg function
        rect=cfg.rect or rect,  # rectangular batches
        cache=cfg.cache or None,
        single_cls=cfg.single_cls or False,
        stride=int(stride),
        pad=0.0 if mode == 'train' else 0.5,
        prefix=colorstr(f'{mode}: '),
        use_segments=cfg.task == 'segment',
        use_keypoints=cfg.task == 'pose',
        classes=cfg.classes,
        data=data,
        fraction=cfg.fraction if mode == 'train' else 1.0)


def build_dataloader(dataset, batch, workers, shuffle=True, rank=-1, sampler=None, batch_sampler=None):
    """Return an InfiniteDataLoader or DataLoader for training or validation set."""
    batch = min(batch, len(dataset))
    nd = torch.cuda.device_count()  # number of CUDA devices
    nw = min([os.cpu_count() // max(nd, 1), batch if batch > 1 else 0, workers])  # number of workers
    if sampler is None:
        sampler = None if rank == -1 else distributed.DistributedSampler(dataset, shuffle=shuffle)
    generator = torch.Generator()
    generator.manual_seed(6148914691236517205 + RANK)
    if batch_sampler is not None:
        return InfiniteDataLoader(dataset=dataset,
                                  num_workers=nw,
                                  batch_sampler=batch_sampler,
                                  pin_memory=PIN_MEMORY,
                                  collate_fn=getattr(dataset, 'collate_fn', None),
                                  worker_init_fn=seed_worker,
                                  generator=generator)
    else:
        return InfiniteDataLoader(dataset=dataset,
                                  batch_size=batch,
                                  shuffle=shuffle,#shuffle and sampler is None,
                                  num_workers=nw,
                                  sampler=sampler,
                                  batch_sampler=batch_sampler,
                                  pin_memory=PIN_MEMORY,
                                  collate_fn=getattr(dataset, 'collate_fn', None),
                                  worker_init_fn=seed_worker,
                                  generator=generator)
<<<<<<< HEAD

=======
>>>>>>> d9bb32fc

def check_source(source):
    """Check source type and return corresponding flag values."""
    webcam, screenshot, from_img, in_memory, tensor = False, False, False, False, False
    if isinstance(source, (str, int, Path)):  # int for local usb camera
        source = str(source)
        is_file = Path(source).suffix[1:] in (IMG_FORMATS + VID_FORMATS)
        is_url = source.lower().startswith(('https://', 'http://', 'rtsp://', 'rtmp://', 'tcp://'))
        webcam = source.isnumeric() or source.endswith('.streams') or (is_url and not is_file)
        screenshot = source.lower() == 'screen'
        if is_url and is_file:
            source = check_file(source)  # download
    elif isinstance(source, LOADERS):
        in_memory = True
    elif isinstance(source, (list, tuple)):
        source = autocast_list(source)  # convert all list elements to PIL or np arrays
        from_img = True
    elif isinstance(source, (Image.Image, np.ndarray)):
        from_img = True
    elif isinstance(source, torch.Tensor):
        tensor = True
    else:
        raise TypeError('Unsupported image type. For supported types see https://docs.ultralytics.com/modes/predict')

    return source, webcam, screenshot, from_img, in_memory, tensor


def load_inference_source(source=None, imgsz=640, vid_stride=1, buffer=False):
    """
    Loads an inference source for object detection and applies necessary transformations.

    Args:
        source (str, Path, Tensor, PIL.Image, np.ndarray): The input source for inference.
        imgsz (int, optional): The size of the image for inference. Default is 640.
        vid_stride (int, optional): The frame interval for video sources. Default is 1.
        buffer (bool, optional): Determined whether stream frames will be buffered. Default is False.

    Returns:
        dataset (Dataset): A dataset object for the specified input source.
    """
    source, webcam, screenshot, from_img, in_memory, tensor = check_source(source)
    source_type = source.source_type if in_memory else SourceTypes(webcam, screenshot, from_img, tensor)

    # Dataloader
    if tensor:
        dataset = LoadTensor(source)
    elif in_memory:
        dataset = source
    elif webcam:
        dataset = LoadStreams(source, imgsz=imgsz, vid_stride=vid_stride, buffer=buffer)
    elif screenshot:
        dataset = LoadScreenshots(source, imgsz=imgsz)
    elif from_img:
        dataset = LoadPilAndNumpy(source, imgsz=imgsz)
    else:
        dataset = LoadImages(source, imgsz=imgsz, vid_stride=vid_stride)

    # Attach source types to the dataset
    setattr(dataset, 'source_type', source_type)

    return dataset<|MERGE_RESOLUTION|>--- conflicted
+++ resolved
@@ -124,10 +124,6 @@
                                   collate_fn=getattr(dataset, 'collate_fn', None),
                                   worker_init_fn=seed_worker,
                                   generator=generator)
-<<<<<<< HEAD
-
-=======
->>>>>>> d9bb32fc
 
 def check_source(source):
     """Check source type and return corresponding flag values."""
